--- conflicted
+++ resolved
@@ -440,13 +440,7 @@
             )
                 .run_if(AppState::in_displaying_mode())
                 .in_set(SiteUpdateSet::BetweenTransformAndVisibility),
-<<<<<<< HEAD
-        )
-        .add_observer(remove_scenario_modifiers)
-        .add_observer(add_scenario_modifiers)
+        )
         .add_observer(handle_on_level_change);
-=======
-        );
->>>>>>> ce33d1de
     }
 }