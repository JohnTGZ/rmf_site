--- conflicted
+++ resolved
@@ -31,12 +31,8 @@
     system::{SystemParam, SystemState},
 };
 use bevy::prelude::*;
-<<<<<<< HEAD
 use bevy_egui::egui::{self, Button, ComboBox, TextEdit, Ui};
-=======
-use bevy_egui::egui::{self, Button, ComboBox, Ui};
 use rmf_site_egui::*;
->>>>>>> 69a65a41
 
 /// This plugin creates a standard set of site object creation buttons
 #[derive(Default)]
