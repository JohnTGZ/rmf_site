--- conflicted
+++ resolved
@@ -25,12 +25,8 @@
     AppState, CurrentWorkspace, Icons,
 };
 use bevy::{ecs::system::SystemParam, prelude::*};
-<<<<<<< HEAD
 use bevy_egui::egui::{Button, CollapsingHeader, TextEdit, Ui, Widget};
-=======
-use bevy_egui::egui::{Button, CollapsingHeader, Ui};
 use rmf_site_egui::{PropertiesTilePlugin, Tile, WidgetSystem};
->>>>>>> 69a65a41
 use std::any::TypeId;
 
 /// Add a widget for viewing different kinds of groups.
