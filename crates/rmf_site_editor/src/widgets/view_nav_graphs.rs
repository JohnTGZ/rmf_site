/*
 * Copyright (C) 2022 Open Source Robotics Foundation
 *
 * Licensed under the Apache License, Version 2.0 (the "License");
 * you may not use this file except in compliance with the License.
 * You may obtain a copy of the License at
 *
 *     http://www.apache.org/licenses/LICENSE-2.0
 *
 * Unless required by applicable law or agreed to in writing, software
 * distributed under the License is distributed on an "AS IS" BASIS,
 * WITHOUT WARRANTIES OR CONDITIONS OF ANY KIND, either express or implied.
 * See the License for the specific language governing permissions and
 * limitations under the License.
 *
*/

use crate::{
    recency::RecencyRanking,
    site::{
        Change, Delete, DisplayColor, NameInSite, NavGraph, NavGraphMarker,
        DEFAULT_NAV_GRAPH_COLORS,
    },
    widgets::{
        inspector::color_edit, prelude::*, FileMenu, Icons, MenuEvent, MenuItem, MoveLayerButton,
        SelectorWidget, TextMenuItem,
    },
    AppState, ChangeRank, CurrentWorkspace, WorkspaceLoader, WorkspaceSaver,
};
use bevy::{ecs::system::SystemParam, prelude::*};
<<<<<<< HEAD
use bevy_egui::egui::{CollapsingHeader, ImageButton, TextEdit, Ui, Widget};
=======
use bevy_egui::egui::{CollapsingHeader, ImageButton, Ui};
use rmf_site_egui::*;
>>>>>>> 69a65a41

/// Add a widget for viewing and editing navigation graphs.
#[derive(Default)]
pub struct ViewNavGraphsPlugin {}

impl Plugin for ViewNavGraphsPlugin {
    fn build(&self, app: &mut App) {
        app.init_resource::<NavGraphDisplay>()
            .add_plugins(PropertiesTilePlugin::<ViewNavGraphs>::new());
    }
}

#[derive(Default)]
pub struct NavGraphIoPlugin {}

impl Plugin for NavGraphIoPlugin {
    fn build(&self, app: &mut App) {
        app.init_resource::<NavGraphIoMenu>()
            .add_systems(Update, handle_nav_graph_io_events);
    }
}

#[derive(SystemParam)]
pub struct ViewNavGraphs<'w, 's> {
    ranking: Query<'w, 's, &'static RecencyRanking<NavGraphMarker>>,
    graphs: Query<
        'w,
        's,
        (
            &'static NameInSite,
            &'static DisplayColor,
            &'static Visibility,
        ),
        With<NavGraphMarker>,
    >,
    icons: Res<'w, Icons>,
    current_workspace: ResMut<'w, CurrentWorkspace>,
    display_nav_graph: ResMut<'w, NavGraphDisplay>,
    delete: EventWriter<'w, Delete>,
    change_visibility: EventWriter<'w, Change<Visibility>>,
    change_name: EventWriter<'w, Change<NameInSite>>,
    change_color: EventWriter<'w, Change<DisplayColor>>,
    change_rank: EventWriter<'w, ChangeRank<NavGraphMarker>>,
    selector: SelectorWidget<'w, 's>,
    commands: Commands<'w, 's>,
    app_state: Res<'w, State<AppState>>,
}

impl<'w, 's> WidgetSystem<Tile> for ViewNavGraphs<'w, 's> {
    fn show(_: Tile, ui: &mut Ui, state: &mut SystemState<Self>, world: &mut World) {
        let mut params = state.get_mut(world);
        if *params.app_state.get() != AppState::SiteEditor {
            return;
        }
        CollapsingHeader::new("Navigation")
            .default_open(true)
            .show(ui, |ui| {
                params.show_widget(ui);
            });
    }
}

impl<'w, 's> ViewNavGraphs<'w, 's> {
    pub fn show_widget(&mut self, ui: &mut Ui) {
        let ranking = match self.current_workspace.root {
            Some(c) => match self.ranking.get(c) {
                Ok(r) => r,
                Err(_) => return,
            },
            None => return,
        };
        let graph_count = ranking.len();

        ui.horizontal(|ui| {
            if self.display_nav_graph.removing {
                if ui
                    .button("View")
                    .on_hover_text("Toggle visibility of graphs")
                    .clicked()
                {
                    self.display_nav_graph.removing = false;
                }
                ui.label("Remove");
            } else {
                ui.label("View");
                if ui
                    .button("Remove")
                    .on_hover_text("Choose a graph to remove")
                    .clicked()
                {
                    self.display_nav_graph.removing = true;
                }
            }
        });

        ui.horizontal(|ui| {
            let add = ui.button("Add").clicked();
            if self.display_nav_graph.color.is_none() {
                let next_color_index = graph_count % DEFAULT_NAV_GRAPH_COLORS.len();
                self.display_nav_graph.color = Some(DEFAULT_NAV_GRAPH_COLORS[next_color_index]);
            }
            if let Some(color) = &mut self.display_nav_graph.color {
                color_edit(ui, color);
            }
            TextEdit::singleline(&mut self.display_nav_graph.name)
                .desired_width(ui.available_width())
                .show(ui);
            if add {
                self.commands
                    .spawn((Transform::default(), Visibility::default()))
                    .insert(NavGraph {
                        name: NameInSite(self.display_nav_graph.name.clone()),
                        color: DisplayColor(self.display_nav_graph.color.unwrap().clone()),
                        marker: Default::default(),
                    });
                self.display_nav_graph.color = None;
            }
        });

        let mut selected_graph = None;
        for e in ranking.iter().rev() {
            let e = *e;
            if self.selector.selection.0.is_some_and(|sel| sel == e) {
                selected_graph = Some(e);
            }
            let (name, color, vis) = match self.graphs.get(e) {
                Ok(g) => g,
                Err(_) => continue,
            };
            ui.horizontal(|ui| {
                if self.display_nav_graph.removing {
                    if ui.add(ImageButton::new(self.icons.trash.egui())).clicked() {
                        self.delete.write(Delete::new(e));
                        self.display_nav_graph.removing = false;
                    }
                } else {
                    let mut is_visible = !matches!(vis, Visibility::Hidden);
                    if ui
                        .checkbox(&mut is_visible, "")
                        .on_hover_text(if is_visible {
                            "Make this graph invisible"
                        } else {
                            "Make this graph visible"
                        })
                        .changed()
                    {
                        let visibility = if is_visible {
                            Visibility::Inherited
                        } else {
                            Visibility::Hidden
                        };
                        self.change_visibility.write(Change::new(visibility, e));
                    }
                }

                self.selector.show_widget(e, ui);

                let mut new_color = color.0;
                color_edit(ui, &mut new_color);
                if new_color != color.0 {
                    self.change_color
                        .write(Change::new(DisplayColor(new_color), e));
                }

                let mut new_name = name.0.clone();
                if TextEdit::singleline(&mut new_name)
                    .desired_width(ui.available_width())
                    .ui(ui)
                    .changed()
                {
                    self.change_name.write(Change::new(NameInSite(new_name), e));
                }
            });
        }

        if let Some(e) = selected_graph {
            ui.horizontal(|ui| {
                MoveLayerButton::to_top(e, &mut self.change_rank, &self.icons).show(ui);
                MoveLayerButton::up(e, &mut self.change_rank, &self.icons).show(ui);
                MoveLayerButton::down(e, &mut self.change_rank, &self.icons).show(ui);
                MoveLayerButton::to_bottom(e, &mut self.change_rank, &self.icons).show(ui);
            });
        }
    }
}

#[derive(Resource)]
pub struct NavGraphDisplay {
    pub color: Option<[f32; 3]>,
    pub name: String,
    pub removing: bool,
}

impl Default for NavGraphDisplay {
    fn default() -> Self {
        Self {
            color: None,
            name: "<Unnamed>".to_string(),
            removing: false,
        }
    }
}

#[derive(Resource)]
pub struct NavGraphIoMenu {
    export_nav_graph: Entity,
    import_nav_graph: Entity,
}

impl NavGraphIoMenu {
    pub fn get_export_widget(&self) -> Entity {
        self.export_nav_graph
    }

    pub fn get_import_widget(&self) -> Entity {
        self.import_nav_graph
    }
}

impl FromWorld for NavGraphIoMenu {
    fn from_world(world: &mut World) -> Self {
        let file_header = world.resource::<FileMenu>().get();
        let export_nav_graph = world
            .spawn((
                MenuItem::Text(TextMenuItem::new("Export Nav Graphs")),
                ChildOf(file_header),
            ))
            .id();

        let import_nav_graph = world
            .spawn((
                MenuItem::Text(TextMenuItem::new("Import Nav Graphs")),
                ChildOf(file_header),
            ))
            .id();

        NavGraphIoMenu {
            export_nav_graph,
            import_nav_graph,
        }
    }
}

fn handle_nav_graph_io_events(
    mut menu_events: EventReader<MenuEvent>,
    nav_graph_menu: Res<NavGraphIoMenu>,
    mut saver: WorkspaceSaver,
    mut loader: WorkspaceLoader,
) {
    for event in menu_events.read() {
        if !event.clicked() {
            continue;
        }

        if event.source() == nav_graph_menu.get_export_widget() {
            saver.export_nav_graphs_to_dialog();
        }

        if event.source() == nav_graph_menu.get_import_widget() {
            loader.import_nav_graphs_from_dialog();
        }
    }
}<|MERGE_RESOLUTION|>--- conflicted
+++ resolved
@@ -28,12 +28,8 @@
     AppState, ChangeRank, CurrentWorkspace, WorkspaceLoader, WorkspaceSaver,
 };
 use bevy::{ecs::system::SystemParam, prelude::*};
-<<<<<<< HEAD
 use bevy_egui::egui::{CollapsingHeader, ImageButton, TextEdit, Ui, Widget};
-=======
-use bevy_egui::egui::{CollapsingHeader, ImageButton, Ui};
 use rmf_site_egui::*;
->>>>>>> 69a65a41
 
 /// Add a widget for viewing and editing navigation graphs.
 #[derive(Default)]
