/*
 * Copyright (C) 2022 Open Source Robotics Foundation
 *
 * Licensed under the Apache License, Version 2.0 (the "License");
 * you may not use this file except in compliance with the License.
 * You may obtain a copy of the License at
 *
 *     http://www.apache.org/licenses/LICENSE-2.0
 *
 * Unless required by applicable law or agreed to in writing, software
 * distributed under the License is distributed on an "AS IS" BASIS,
 * WITHOUT WARRANTIES OR CONDITIONS OF ANY KIND, either express or implied.
 * See the License for the specific language governing permissions and
 * limitations under the License.
 *
*/

pub mod inspect_associated_graphs;
pub use inspect_associated_graphs::*;

pub mod inspect_anchor;
pub use inspect_anchor::*;

pub mod inspect_angle;
pub use inspect_angle::*;

pub mod inspect_asset_source;
pub use inspect_asset_source::*;

pub mod inspect_door;
pub use inspect_door::*;

pub mod inspect_drawing;
pub use inspect_drawing::*;

pub mod inspect_edge;
pub use inspect_edge::*;

pub mod inspect_fiducial;
pub use inspect_fiducial::*;

pub mod inspect_geography;
pub use inspect_geography::*;

pub mod inspect_group;
pub use inspect_group::*;

pub mod inspect_is_static;
pub use inspect_is_static::*;

pub mod inspect_option_string;
pub use inspect_option_string::*;

pub mod inspect_layer;
pub use inspect_layer::*;

pub mod inspect_level;
pub use inspect_level::*;

pub mod inspect_lift;
pub use inspect_lift::*;

pub mod inspect_light;
pub use inspect_light::*;

pub mod inspect_location;
pub use inspect_location::*;

pub mod inspect_point;
pub use inspect_point::*;

pub mod inspect_primitive_shape;
pub use inspect_primitive_shape::*;

pub mod inspect_measurement;
pub use inspect_measurement::*;

pub mod inspect_model_description;
pub use inspect_model_description::*;

pub mod inspect_motion;
pub use inspect_motion::*;

pub mod inspect_name;
pub use inspect_name::*;

pub mod inspect_option_f32;
pub use inspect_option_f32::*;

pub mod inspect_physical_camera_properties;
pub use inspect_physical_camera_properties::*;

pub mod inspect_pose;
pub use inspect_pose::*;

pub mod inspect_preview;
pub use inspect_preview::*;

pub mod inspect_scale;
pub use inspect_scale::*;

pub mod inspect_side;
pub use inspect_side::*;

pub mod inspect_texture;
pub use inspect_texture::*;

pub mod inspect_value;
pub use inspect_value::*;
use rmf_site_picking::Selection;

use crate::site::{Category, SiteID};
use bevy::{
    ecs::{
        hierarchy::ChildOf,
        system::{SystemParam, SystemState},
    },
    prelude::*,
};
use bevy_egui::egui::{CollapsingHeader, Ui};
use rmf_site_egui::*;
use rmf_site_format::*;
use smallvec::SmallVec;

/// Use this plugin to add a single inspection tile into the [`MainInspector`]
/// widget.
///
/// ```no_run
/// use bevy::prelude::{App, Query, Entity, Res};
/// use librmf_site_editor::{SiteEditor, site::NameInSite, widgets::prelude::*};
/// use rmf_site_egui::*;
///
/// #[derive(SystemParam)]
/// pub struct HelloSelection<'w, 's> {
///     names: Query<'w, 's, &'static NameInSite>,
/// }
///
/// impl<'w, 's> WidgetSystem<Inspect> for HelloSelection<'w, 's> {
///     fn show(
///         Inspect { selection, .. }: Inspect,
///         ui: &mut Ui,
///         state: &mut SystemState<Self>,
///         world: &mut World,
///     ) {
///         let mut params = state.get_mut(world);
///         let name = params.names.get(selection)
///             .map(|name| name.as_str())
///             .unwrap_or("<unknown>");
///         ui.add_space(20.0);
///         ui.heading(format!("Hello, {name}!"));
///         ui.add_space(20.0);
///     }
/// }
///
/// fn main() {
///     let mut app = App::new();
///     app.add_plugins((
///         SiteEditor::default(),
///         InspectionPlugin::<HelloSelection>::new(),
///     ));
///
///     app.run();
/// }
/// ```
pub struct InspectionPlugin<W>
where
    W: WidgetSystem<Inspect, ()> + 'static + Send + Sync,
{
    _ignore: std::marker::PhantomData<W>,
}

/// Use this to create a standard inspector plugin that covers the common use
/// cases of the site editor.
#[derive(Default)]
pub struct StandardInspectorPlugin {}

impl Plugin for StandardInspectorPlugin {
    fn build(&self, app: &mut App) {
        app.add_plugins(MinimalInspectorPlugin::default())
            .add_plugins((
                InspectionPlugin::<InspectName>::new(),
                InspectionPlugin::<InspectSelectedModelDescription>::new(),
                InspectionPlugin::<InspectAnchor>::new(),
                InspectionPlugin::<InspectAnchorDependents>::new(),
                InspectionPlugin::<InspectEdge>::new(),
                InspectionPlugin::<InspectPoint>::new(),
                InspectionPlugin::<InspectGeography>::new(),
                InspectFiducialPlugin::default(),
                InspectionPlugin::<InspectLayer>::new(),
                InspectionPlugin::<InspectDrawing>::new(),
                InspectionPlugin::<InspectAssetSource>::new(),
                InspectionPlugin::<InspectAssociatedGraphs>::new(),
                InspectionPlugin::<InspectLocation>::new(),
                InspectTexturePlugin::default(),
                InspectionPlugin::<InspectMotion>::new(),
                // Reached the tuple limit
            ))
            .add_plugins((
                InspectionPlugin::<InspectPose>::new(),
                InspectionPlugin::<InspectScale>::new(),
                InspectionPlugin::<InspectLight>::new(),
                InspectionPlugin::<InspectDoor>::new(),
                InspectionPlugin::<InspectPrimitiveShape>::new(),
                InspectionPlugin::<InspectMeasurement>::new(),
                InspectionPlugin::<InspectPhysicalCameraProperties>::new(),
                InspectionPlugin::<InspectPreview>::new(),
                InspectionPlugin::<InspectGroup>::new(),
                InspectionPlugin::<InspectLevel>::new(),
                InspectModelDescriptionPlugin::default(),
                InspectLiftPlugin::default(),
            ))
            .add_plugins((
                // Required model properties
                InspectModelPropertyPlugin::<InspectModelScale, Scale>::new("Scale".to_string()),
                InspectModelPropertyPlugin::<InspectModelAssetSource, AssetSource>::new(
                    "Asset Source".to_string(),
                ),
                InspectRobotPropertiesPlugin::default(),
                InspectRobotPropertyPlugin::<InspectMobility, Mobility, RecallMobility>::new(),
                InspectRobotPropertyPlugin::<InspectCollision, Collision, RecallCollision>::new(),
                InspectRobotPropertyPlugin::<InspectPowerSource, PowerSource, RecallPowerSource>::new(),
                InspectRobotPropertyPlugin::<InspectPowerDissipation, PowerDissipation, RecallPowerDissipation>::new(),
                InspectRobotPropertyKindPlugin::<
                    InspectDifferentialDrive,
                    DifferentialDrive,
                    Mobility,
                    RecallDifferentialDrive,
                >::new(),
                InspectRobotPropertyKindPlugin::<
                    InspectCircleCollision,
                    CircleCollision,
                    Collision,
                    RecallCircleCollision,
                >::new(),
                InspectRobotPropertyKindPlugin::<
                    InspectBattery,
                    Battery,
                    PowerSource,
                    RecallBattery,
                >::new(),
                InspectAmbientSystemPlugin::default(),
                InspectMechanicalSystemPlugin::default(),
            ));
    }
}

/// Use this to create a minimal inspector plugin. You will be able to add your
/// own [`InspectionPlugin`]s to the application, but none of the standard
/// inspection plugins will be included.
#[derive(Default)]
pub struct MinimalInspectorPlugin {}

impl Plugin for MinimalInspectorPlugin {
    fn build(&self, app: &mut App) {
        app.init_resource::<MainInspector>();
    }
}

impl<W> InspectionPlugin<W>
where
    W: WidgetSystem<Inspect, ()> + 'static + Send + Sync,
{
    pub fn new() -> Self {
        Self {
            _ignore: Default::default(),
        }
    }
}

impl<W> Plugin for InspectionPlugin<W>
where
    W: WidgetSystem<Inspect, ()> + 'static + Send + Sync,
{
    fn build(&self, app: &mut App) {
        let inspector = app.world().resource::<MainInspector>().id;
        let widget = Widget::<Inspect>::new::<W>(app.world_mut());
        app.world_mut().spawn(widget).insert(ChildOf(inspector));
    }
}

/// This is the input type for inspection widgets. Use [`InspectionPlugin`] to
/// add the widget to the application.
#[derive(Clone, Copy)]
pub struct Inspect {
    /// What entity should be treated as selected.
    pub selection: Entity,
    /// What entity is the current inspection widget attached to.
    pub inspection: Entity,
    /// What kind of panel is the inspector rendered on.
    pub panel: PanelSide,
}

/// This contains a reference to the main inspector widget of the application.
#[derive(Resource)]
pub struct MainInspector {
    id: Entity,
}

impl MainInspector {
    pub fn get(&self) -> Entity {
        self.id
    }
}

impl FromWorld for MainInspector {
    fn from_world(world: &mut World) -> Self {
        let widget = Widget::new::<Inspector>(world);
        let properties_panel = world.resource::<PropertiesPanel>().id();
        let id = world.spawn(widget).insert(ChildOf(properties_panel)).id();
        Self { id }
    }
}

#[derive(SystemParam)]
pub struct Inspector<'w, 's> {
    children: Query<'w, 's, &'static Children>,
    heading: Query<'w, 's, (Option<&'static Category>, Option<&'static SiteID>)>,
    inspect_for_query: Query<'w, 's, &'static InspectFor>,
}

impl<'w, 's> WidgetSystem<Tile> for Inspector<'w, 's> {
    fn show(
        Tile { id, panel }: Tile,
        ui: &mut Ui,
        state: &mut SystemState<Self>,
        world: &mut World,
    ) {
        // TODO(luca) make sure this doesn't show in building preview mode
        /*
        match world.resource::<State<AppState>>().get() {
            AppState::SiteEditor | AppState::SiteDrawingEditor | AppState::WorkcellEditor => {}
            _ => return,
        }
        */

        CollapsingHeader::new("Inspect")
            .default_open(true)
            .show(ui, |ui| {
                let Some(selection) = world.get_resource::<Selection>() else {
                    ui.label("ERROR: Selection resource is not available");
                    return;
                };

<<<<<<< HEAD
                let Some(&selection) = selection.0.iter().next() else {
=======
                let Some(mut selection) = selection.0 else {
>>>>>>> 0ec90fdd
                    ui.label("Nothing selected");
                    return;
                };

                let inspect_for_query = state.get_mut(world).inspect_for_query;

                if let Ok(inspect_for) = inspect_for_query.get(selection) {
                    selection = inspect_for.entity;
                }

                let params = state.get(world);

                let (label, site_id) =
                    if let Ok((category, site_id)) = params.heading.get(selection) {
                        (
                            category.map(|x| x.label()).unwrap_or("<Unknown Type>"),
                            site_id,
                        )
                    } else {
                        ("<Unknown Type>", None)
                    };

                if let Some(site_id) = site_id {
                    ui.heading(format!("{} #{}", label, site_id.0));
                } else {
                    ui.heading(format!("{} (unsaved)", label));
                }

                let children: Result<SmallVec<[_; 16]>, _> = params
                    .children
                    .get(id)
                    .map(|children| children.iter().collect());
                let Ok(children) = children else {
                    return;
                };

                panel.align(ui, |ui| {
                    for child in children {
                        let inspect = Inspect {
                            selection,
                            inspection: child,
                            panel,
                        };
                        let _ = world.try_show_in(child, inspect, ui);
                    }
                });
            });
    }
}<|MERGE_RESOLUTION|>--- conflicted
+++ resolved
@@ -341,11 +341,7 @@
                     return;
                 };
 
-<<<<<<< HEAD
                 let Some(&selection) = selection.0.iter().next() else {
-=======
-                let Some(mut selection) = selection.0 else {
->>>>>>> 0ec90fdd
                     ui.label("Nothing selected");
                     return;
                 };
