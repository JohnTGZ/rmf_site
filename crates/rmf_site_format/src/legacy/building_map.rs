use super::{
    floor::FloorParameters, level::Level, lift::Lift, wall::WallProperties, PortingError, Result,
};
use crate::{
    alignment::align_legacy_building, legacy::model::Model, Affiliation, Anchor, Angle,
    AssetSource, AssociatedGraphs, Category, DisplayColor, Dock as SiteDock,
    Drawing as SiteDrawing, DrawingProperties, Fiducial as SiteFiducial, FiducialGroup,
    FiducialMarker, Guided, Inclusion, InstanceModifier, Lane as SiteLane, LaneMarker,
    Level as SiteLevel, LevelElevation, LevelProperties as SiteLevelProperties,
    ModelDescriptionBundle, ModelInstance, Motion, NameInSite, NameOfSite, NavGraph, Navigation,
    OrientationConstraint, Parented, PixelsPerMeter, Pose, PreferredSemiTransparency,
    RankingsInLevel, ReverseLane, Robot, Rotation, Scenario, Site, SiteProperties, Task,
    Texture as SiteTexture, TextureGroup, UserCameraPose, DEFAULT_NAV_GRAPH_COLORS,
};
use glam::{DAffine2, DMat3, DQuat, DVec2, DVec3, EulerRot};
use serde::{Deserialize, Serialize};
use std::collections::{BTreeMap, HashMap, HashSet};
use std::path::Path;

#[derive(Deserialize, Serialize, Clone)]
#[serde(rename_all = "snake_case")]
pub enum CoordinateSystem {
    ReferenceImage,
    CartesianMeters,
}

impl Default for CoordinateSystem {
    fn default() -> Self {
        CoordinateSystem::ReferenceImage
    }
}

#[derive(Deserialize, Serialize, Clone, Default)]
pub struct BuildingMap {
    pub name: String,
    #[serde(default)]
    pub coordinate_system: CoordinateSystem,
    #[serde(default)]
    pub reference_level_name: Option<String>,
    pub levels: BTreeMap<String, Level>,
    // TODO(MXG): Consider parsing legacy crowdsim data and converting it to
    // a format that will have future support.
    // #[serde(default)]
    // pub crowd_sim: CrowdSim,
    #[serde(default)]
    pub lifts: BTreeMap<String, Lift>,
}

impl BuildingMap {
    pub fn from_bytes(data: &[u8]) -> serde_yaml::Result<BuildingMap> {
        let map: BuildingMap = serde_yaml::from_slice(data)?;
        match map.coordinate_system {
            CoordinateSystem::ReferenceImage => Ok(BuildingMap::from_pixel_coordinates(map)),
            CoordinateSystem::CartesianMeters => Ok(map),
        }
    }

    /// Collects all vertices that are used in cartesian features (i.e. floors, walls, doors).
    /// Doesn't include pixel anchors (i.e. drawings)
    fn collect_level_cartesian_vertices(level: &Level) -> HashSet<usize> {
        let mut anchors: HashSet<usize> = HashSet::new();
        for door in &level.doors {
            anchors.extend([door.0, door.1]);
        }

        for floor in &level.floors {
            anchors.extend(&floor.vertices);
        }

        for wall in &level.walls {
            anchors.extend([wall.0, wall.1]);
        }

        for lane in &level.lanes {
            anchors.extend([lane.0, lane.1]);
        }
        anchors
    }

    /// Converts a map from the oldest legacy format, which uses pixel coordinates.
    fn from_pixel_coordinates(mut map: BuildingMap) -> BuildingMap {
        let alignments = align_legacy_building(&map);

        let get_delta_yaw = |tf: &DAffine2| {
            DQuat::from_mat3(&DMat3::from_cols(
                tf.matrix2.col(0).extend(0.0).normalize(),
                tf.matrix2.col(1).extend(0.0).normalize(),
                DVec3::Z,
            ))
            .to_euler(EulerRot::ZYX)
            .0
        };

        for (level_name, level) in map.levels.iter_mut() {
            let alignment = alignments.get(level_name).unwrap();
            let tf = alignment.to_affine();
            level.alignment = Some(alignment.clone());
            // We need to keep the vertices associated with measurements in image coordinates
            let level_vertices = Self::collect_level_cartesian_vertices(level);
            let mut drawing_vertices = HashSet::new();
            for measurement in &mut level.measurements {
                match level_vertices.get(&measurement.0) {
                    Some(vertex) => {
                        // Vertex is shared, duplicate it
                        let idx = level.vertices.len();
                        level.vertices.push(level.vertices[*vertex].clone());
                        measurement.0 = idx;
                    }
                    None => {}
                }
                match level_vertices.get(&measurement.1) {
                    Some(vertex) => {
                        // Vertex is shared, duplicate it
                        let idx = level.vertices.len();
                        level.vertices.push(level.vertices[*vertex].clone());
                        measurement.1 = idx;
                    }
                    None => {}
                }
                drawing_vertices.insert(measurement.0);
                drawing_vertices.insert(measurement.1);
            }
            for (idx, v) in level.vertices.iter_mut().enumerate() {
                if drawing_vertices.contains(&idx) {
                    v.1 = -v.1;
                } else {
                    let p = tf.transform_point2(v.to_vec());
                    v.0 = p.x as f64;
                    v.1 = -p.y as f64;
                }
            }

            let delta_yaw = get_delta_yaw(&tf);

            for model in &mut level.models {
                let p = tf.transform_point2(model.to_vec());
                model.x = p.x;
                model.y = -p.y;
                model.yaw -= delta_yaw;
            }

            for camera in &mut level.physical_cameras {
                let p = tf.transform_point2(camera.to_vec());
                camera.x = p.x;
                camera.y = -p.y;
                camera.yaw -= delta_yaw;
            }

            for light in &mut level.lights {
                let p = tf.transform_point2(DVec2::new(
                    light.pose.trans[0] as f64,
                    light.pose.trans[1] as f64,
                ));
                light.pose.trans[0] = p.x as f32;
                light.pose.trans[1] = -p.y as f32;
                light.pose.rot.apply_yaw(Angle::Rad(-delta_yaw as f32));
            }

            for fiducial in &mut level.fiducials {
                fiducial.1 = -fiducial.1;
            }

            for feature in &mut level.features {
                feature.y = -feature.y;
            }

            for (_, layer) in &mut level.layers {
                for feature in &mut layer.features {
                    feature.y = -feature.y;
                }
            }
        }

        for (_, lift) in map.lifts.iter_mut() {
            let tf = alignments
                .get(&lift.reference_floor_name)
                .unwrap()
                .to_affine();
            let p = tf.transform_point2(lift.to_vec());
            lift.x = p.x;
            lift.y = -p.y;
            lift.yaw -= get_delta_yaw(&tf);
        }

        map.coordinate_system = CoordinateSystem::CartesianMeters;
        map
    }

    pub fn to_site(&self) -> Result<Site> {
        let mut site_id = 0_u32..;
        let mut site_anchors = BTreeMap::new();
        let mut levels = BTreeMap::new();
        let mut level_name_to_id = BTreeMap::new();
        let mut lanes = BTreeMap::<u32, SiteLane<u32>>::new();
        let mut locations = BTreeMap::new();
        let mut textures: BTreeMap<u32, SiteTexture> = BTreeMap::new();
        let mut floor_texture_map: HashMap<FloorParameters, u32> = HashMap::new();
        let mut wall_texture_map: HashMap<WallProperties, u32> = HashMap::new();
        let mut lift_cabin_anchors: BTreeMap<String, Vec<(u32, Anchor)>> = BTreeMap::new();

        let mut building_id_to_nav_graph_id = BTreeMap::new();

        let mut fiducial_groups: BTreeMap<u32, FiducialGroup> = BTreeMap::new();
        let mut cartesian_fiducials: HashMap<u32, Vec<DVec2>> = HashMap::new();

        let mut model_descriptions: BTreeMap<u32, ModelDescriptionBundle> = BTreeMap::new();
        let mut robots: BTreeMap<u32, Robot> = BTreeMap::new();
        let mut model_instances: BTreeMap<u32, Parented<u32, ModelInstance<u32>>> = BTreeMap::new();
        let mut model_description_name_map = HashMap::<String, u32>::new();
        let mut scenarios: BTreeMap<u32, Scenario<u32>> = BTreeMap::new();
        let tasks: BTreeMap<u32, Task> = BTreeMap::new(); // Tasks not supported in legacy
        let default_scenario_id = site_id.next().unwrap();
        scenarios.insert(default_scenario_id, Scenario::default());

        for (level_name, level) in &self.levels {
            let level_id = site_id.next().unwrap();
            let mut vertex_to_anchor_id: HashMap<usize, u32> = Default::default();
            let mut level_anchors: BTreeMap<u32, Anchor> = BTreeMap::new();
            let mut legacy_robots = Vec::<Model>::new();
            for (i, v) in level.vertices.iter().enumerate() {
                let anchor_id = if v.4.lift_cabin.is_empty() {
                    // This is a regular level anchor, not inside a lift cabin
                    let anchor_id = site_id.next().unwrap();
                    let anchor = [v.0 as f32, v.1 as f32];
                    level_anchors.insert(anchor_id, anchor.into());
                    anchor_id
                } else {
                    let lift = self
                        .lifts
                        .get(&v.4.lift_cabin.1)
                        .ok_or(PortingError::InvalidLiftName(v.4.lift_cabin.1.clone()))?;
                    let lift_cabin_anchors = lift_cabin_anchors
                        .entry(v.4.lift_cabin.1.clone())
                        .or_default();
                    let x = v.0 as f32 - lift.x as f32;
                    let y = v.1 as f32 - lift.y as f32;
                    if let Some(duplicate) = lift_cabin_anchors.iter().next() {
                        // This is a duplicate cabin anchor so we return its
                        // existing ID
                        duplicate.0
                    } else {
                        // This is a new cabin anchor so we need to create an
                        // ID for it
                        let anchor_id = site_id.next().unwrap();
                        lift_cabin_anchors.push((anchor_id, [x, y].into()));
                        anchor_id
                    }
                };

                vertex_to_anchor_id.insert(i, anchor_id);
                if let Some(location) = v.make_location(anchor_id) {
                    let id = site_id.next().unwrap();
                    if let Some(robot_data) = v.spawn_robot(id.clone()) {
                        legacy_robots.push(robot_data);
                    }
                    locations.insert(id, location);
                }
            }

            let mut doors = BTreeMap::new();
            for door in &level.doors {
                let site_door = door.to_site(&vertex_to_anchor_id)?;
                doors.insert(site_id.next().unwrap(), site_door);
            }

            let mut rankings = RankingsInLevel::default();
            let mut drawings = BTreeMap::new();
            let mut feature_info = HashMap::new();
            let mut primary_drawing_info = None;
            if !level.drawing.filename.is_empty() {
                let primary_drawing_id = site_id.next().unwrap();
                let drawing_name = Path::new(&level.drawing.filename)
                    .file_stem()
                    .unwrap_or_default()
                    .to_str()
                    .unwrap()
                    .to_string();
                let (pose, pixels_per_meter) = if let Some(a) = level.alignment {
                    let p = a.translation;
                    let pose = Pose {
                        trans: [p.x as f32, -p.y as f32, 0.0 as f32],
                        rot: Rotation::Yaw(Angle::Rad(a.rotation as f32)),
                    };
                    (pose, PixelsPerMeter((1.0 / a.scale) as f32))
                } else {
                    (Pose::default(), PixelsPerMeter::default())
                };

                let mut drawing_anchors = BTreeMap::new();
                let mut drawing_fiducials = BTreeMap::new();

                // Use this transform to create anchors that pin the main
                // drawing to where it belongs in Cartesian coordinates.
                let drawing_tf = DAffine2::from_scale_angle_translation(
                    DVec2::splat(1.0 / pixels_per_meter.0 as f64),
                    pose.trans[2] as f64,
                    DVec2::new(pose.trans[0] as f64, pose.trans[1] as f64),
                );
                primary_drawing_info = Some((primary_drawing_id, drawing_tf));

                for fiducial in &level.fiducials {
                    let anchor_id = site_id.next().unwrap();
                    // Do not add this anchor to the vertex_to_anchor_id map
                    // because this fiducial is not really recognized as a
                    // vertex to the building format.
                    drawing_anchors
                        .insert(anchor_id, [fiducial.0 as f32, fiducial.1 as f32].into());
                    let affiliation = if fiducial.2.is_empty() {
                        // We assume an empty reference name means this fiducial
                        // is not really being used.
                        Affiliation(None)
                    } else {
                        let name = &fiducial.2;
                        let group_id = if let Some((group_id, _)) = fiducial_groups
                            .iter()
                            .find(|(_, group)| group.name.0 == *name)
                        {
                            // The group already exists
                            *group_id
                        } else {
                            // The group does not exist yet, so let's create it
                            let group_id = site_id.next().unwrap();
                            fiducial_groups
                                .insert(group_id, FiducialGroup::new(NameInSite(name.clone())));
                            group_id
                        };
                        let drawing_coords = DVec2::new(fiducial.0, fiducial.1);
                        cartesian_fiducials
                            .entry(group_id)
                            .or_default()
                            .push(drawing_tf.transform_point2(drawing_coords));

                        Affiliation(Some(group_id))
                    };
                    drawing_fiducials.insert(
                        site_id.next().unwrap(),
                        SiteFiducial {
                            affiliation,
                            anchor: anchor_id.into(),
                            marker: FiducialMarker,
                        },
                    );
                }

                for feature in &level.features {
                    // Do not add this anchor to the vertex_to_anchor_id map because
                    // this fiducial is not really recognized as a vertex to the
                    // building format.
                    let anchor_id = site_id.next().unwrap();
                    let fiducial_id = site_id.next().unwrap();
                    drawing_anchors.insert(anchor_id, [feature.x as f32, feature.y as f32].into());

                    drawing_fiducials.insert(
                        fiducial_id,
                        SiteFiducial {
                            affiliation: Default::default(),
                            anchor: anchor_id.into(),
                            marker: FiducialMarker,
                        },
                    );

                    feature_info.insert(
                        feature.id.clone(),
                        FeatureInfo {
                            fiducial_id,
                            on_anchor: anchor_id,
                            in_drawing: primary_drawing_id,
                            name: (!feature.name.is_empty()).then(|| feature.name.clone()),
                        },
                    );
                }

                let mut measurements = BTreeMap::new();
                for measurement in &level.measurements {
                    let mut site_measurement = measurement.to_site(&vertex_to_anchor_id)?;
                    let edge = &mut site_measurement.anchors;
                    // Remove the measurement anchors from the level anchors, since they belong to
                    // the drawing
                    let left = level_anchors.remove_entry(&edge.left()).unwrap();
                    let right = level_anchors.remove_entry(&edge.right()).unwrap();
                    drawing_anchors.insert(left.0, left.1);
                    drawing_anchors.insert(right.0, right.1);
                    measurements.insert(site_id.next().unwrap(), site_measurement);
                    // TODO(MXG): Have rankings for measurements
                }

                drawings.insert(
                    primary_drawing_id,
                    SiteDrawing {
                        properties: DrawingProperties {
                            name: NameInSite(drawing_name),
                            source: AssetSource::Local(level.drawing.filename.clone()),
                            pose,
                            pixels_per_meter,
                            preferred_semi_transparency: PreferredSemiTransparency::for_drawing(),
                        },
                        anchors: drawing_anchors,
                        fiducials: drawing_fiducials,
                        measurements,
                    },
                );
                rankings.drawings.push(primary_drawing_id);
            }

            for (name, layer) in &level.layers {
                let drawing_id = site_id.next().unwrap();
                let pose = Pose {
                    trans: [
                        layer.transform.translation_x as f32,
                        -layer.transform.translation_y as f32,
                        0.0 as f32,
                    ],
                    rot: Rotation::Yaw(Angle::Rad(layer.transform.yaw as f32)),
                };
                rankings.drawings.push(drawing_id);
                let mut drawing_anchors = BTreeMap::new();
                let mut drawing_fiducials = BTreeMap::new();
                for feature in &layer.features {
                    // Do not add this anchor to the vertex_to_anchor_id map because
                    // this fiducial is not really recognized as a vertex to the
                    // building format.
                    let anchor_id = site_id.next().unwrap();
                    let fiducial_id = site_id.next().unwrap();
                    drawing_anchors.insert(anchor_id, [feature.x as f32, feature.y as f32].into());

                    drawing_fiducials.insert(
                        fiducial_id,
                        SiteFiducial {
                            affiliation: Default::default(),
                            anchor: anchor_id.into(),
                            marker: FiducialMarker,
                        },
                    );

                    feature_info.insert(
                        feature.id.clone(),
                        FeatureInfo {
                            fiducial_id,
                            on_anchor: anchor_id,
                            in_drawing: drawing_id,
                            name: (!feature.name.is_empty()).then(|| feature.name.clone()),
                        },
                    );
                }

                drawings.insert(
                    drawing_id,
                    SiteDrawing {
                        properties: DrawingProperties {
                            name: NameInSite(name.clone()),
                            source: AssetSource::Local(layer.filename.clone()),
                            pose,
                            pixels_per_meter: PixelsPerMeter((1.0 / layer.transform.scale) as f32),
                            preferred_semi_transparency: PreferredSemiTransparency::for_drawing(),
                        },
                        anchors: drawing_anchors,
                        fiducials: drawing_fiducials,
                        measurements: Default::default(),
                    },
                );
            }

            for (i, constraint) in level.constraints.iter().enumerate() {
                let fiducial_group_id = site_id.next().unwrap();
                let group_name = constraint
                    .ids
                    .iter()
                    .find_map(|id| {
                        if let Some(info) = feature_info.get(id) {
                            info.name.clone()
                        } else {
                            None
                        }
                    })
                    .unwrap_or_else(|| format!("{}_constraint_{i}", level_name));
                fiducial_groups.insert(
                    fiducial_group_id,
                    FiducialGroup::new(NameInSite(group_name)),
                );

                for feature_id in &constraint.ids {
                    if let Some(info) = feature_info.get(feature_id) {
                        if let Some(drawing) = drawings.get_mut(&info.in_drawing) {
                            if let Some(fiducial) = drawing.fiducials.get_mut(&info.fiducial_id) {
                                fiducial.affiliation = Affiliation(Some(fiducial_group_id));
                            }
                            // Add a level anchor to pin this feature
                            if let Some((primary_drawing_id, drawing_tf)) = primary_drawing_info {
                                if info.in_drawing == primary_drawing_id {
                                    let anchor_tf = drawing
                                        .anchors
                                        .get(&info.on_anchor)
                                        .unwrap()
                                        .translation_for_category(Category::General);
                                    let drawing_coords =
                                        DVec2::new(anchor_tf[0] as f64, anchor_tf[1] as f64);
                                    cartesian_fiducials
                                        .entry(fiducial_group_id)
                                        .or_default()
                                        .push(drawing_tf.transform_point2(drawing_coords));
                                }
                            }
                        }
                    }
                }
            }

            let mut floors = BTreeMap::new();
            for floor in &level.floors {
                let site_floor = floor.to_site(
                    &vertex_to_anchor_id,
                    &mut textures,
                    &mut floor_texture_map,
                    &mut site_id,
                )?;
                let id = site_id.next().unwrap();
                floors.insert(id, site_floor);
                rankings.floors.push(id);
            }

            // Spawn models
            for model in &level.models {
                let (model_instance_id, model_pose) = model.to_site(
                    &mut model_description_name_map,
                    &mut model_descriptions,
                    &mut model_instances,
                    &mut site_id,
                    level_id,
                    None,
                );
                scenarios
                    .get_mut(&default_scenario_id)
                    .unwrap()
                    .instances
                    .insert(
                        model_instance_id,
                        InstanceModifier {
                            pose: Some(model_pose),
<<<<<<< HEAD
                            visibility: Some(true),
                            on_level: None,
=======
                            inclusion: Some(Inclusion::Included),
>>>>>>> 8dc440a2
                        },
                    );
            }
            // Spawn robots (for legacy imports)
            for model in legacy_robots.iter() {
                let (model_instance_id, model_pose) = model.to_site(
                    &mut model_description_name_map,
                    &mut model_descriptions,
                    &mut model_instances,
                    &mut site_id,
                    level_id,
                    Some(&mut robots),
                );
                scenarios
                    .get_mut(&default_scenario_id)
                    .unwrap()
                    .instances
                    .insert(
                        model_instance_id,
                        InstanceModifier {
                            pose: Some(model_pose),
<<<<<<< HEAD
                            visibility: Some(true),
                            on_level: None,
=======
                            inclusion: Some(Inclusion::Included),
>>>>>>> 8dc440a2
                        },
                    );
            }

            let mut physical_cameras = BTreeMap::new();
            for cam in &level.physical_cameras {
                physical_cameras.insert(site_id.next().unwrap(), cam.to_site());
            }

            let mut lights = BTreeMap::new();
            for light in &level.lights {
                lights.insert(site_id.next().unwrap(), light.clone());
            }

            let mut walls = BTreeMap::new();
            for wall in &level.walls {
                let site_wall = wall.to_site(
                    &vertex_to_anchor_id,
                    &mut textures,
                    &mut wall_texture_map,
                    &mut site_id,
                )?;
                walls.insert(site_id.next().unwrap(), site_wall);
            }

            let mut user_camera_poses = BTreeMap::new();
            user_camera_poses.insert(
                site_id.next().unwrap(),
                UserCameraPose::from_anchors("default", level_anchors.values()),
            );

            level_name_to_id.insert(level_name.clone(), level_id);
            levels.insert(
                level_id,
                SiteLevel {
                    properties: SiteLevelProperties {
                        name: NameInSite(level_name.clone()),
                        elevation: LevelElevation(level.elevation as f32),
                        global_floor_visibility: Default::default(),
                        global_drawing_visibility: Default::default(),
                    },
                    anchors: level_anchors,
                    doors,
                    drawings,
                    floors,
                    lights,
                    physical_cameras,
                    walls,
                    rankings,
                    user_camera_poses,
                },
            );

            for lane in &level.lanes {
                let left = *vertex_to_anchor_id
                    .get(&lane.0)
                    .ok_or(PortingError::InvalidVertex(lane.0))?;
                let right = *vertex_to_anchor_id
                    .get(&lane.1)
                    .ok_or(PortingError::InvalidVertex(lane.1))?;

                let get_dock = |v: usize| {
                    let dock_name = &level.vertices.get(v).unwrap().4.dock_name.1;
                    if dock_name.is_empty() {
                        return None;
                    } else {
                        return Some(SiteDock {
                            name: dock_name.clone(),
                            duration: None,
                        });
                    }
                };

                let left_dock = get_dock(lane.0);
                let right_dock = get_dock(lane.1);

                let motion = Motion {
                    orientation_constraint: if lane.2.orientation.1 == "forward" {
                        OrientationConstraint::Forwards
                    } else if lane.2.orientation.1 == "backward" {
                        OrientationConstraint::Backwards
                    } else {
                        OrientationConstraint::None
                    },
                    speed_limit: None,
                    dock: left_dock,
                };

                let reverse = if !lane.2.bidirectional.1 {
                    ReverseLane::Disable
                } else if right_dock != motion.dock {
                    ReverseLane::Different(Motion {
                        dock: right_dock,
                        ..motion.clone()
                    })
                } else {
                    ReverseLane::Same
                };

                let graph_id = building_id_to_nav_graph_id
                    .entry(lane.2.graph_idx.1)
                    .or_insert(site_id.next().unwrap());

                let site_lane = SiteLane {
                    anchors: [left, right].into(),
                    forward: motion,
                    reverse,
                    graphs: AssociatedGraphs::Only([*graph_id].into()),
                    marker: LaneMarker,
                };

                lanes.insert(site_id.next().unwrap(), site_lane);
            }
        }

        let mut lifts = BTreeMap::new();
        for (name, lift) in &self.lifts {
            let lift_id = site_id.next().unwrap();
            lifts.insert(
                lift_id,
                lift.to_site(
                    name,
                    &mut site_id,
                    &mut site_anchors,
                    &level_name_to_id,
                    &lift_cabin_anchors,
                )?,
            );
        }

        let mut nav_graphs = BTreeMap::new();
        for (i, (_, graph_id)) in building_id_to_nav_graph_id.iter().enumerate() {
            let color_index = i % DEFAULT_NAV_GRAPH_COLORS.len();
            nav_graphs.insert(
                *graph_id,
                NavGraph {
                    name: NameInSite(i.to_string()),
                    color: DisplayColor(DEFAULT_NAV_GRAPH_COLORS[color_index]),
                    marker: Default::default(),
                },
            );
        }

        let cartesian_fiducials: BTreeMap<u32, SiteFiducial<u32>> = cartesian_fiducials
            .into_iter()
            .map(|(group_id, locations)| {
                let p = locations
                    .iter()
                    .fold(DVec2::ZERO, |base, next| base + *next)
                    / locations.len() as f64;
                let anchor_id = site_id.next().unwrap();
                site_anchors.insert(anchor_id, [p.x as f32, p.y as f32].into());
                let fiducial_id = site_id.next().unwrap();
                (
                    fiducial_id,
                    SiteFiducial {
                        anchor: anchor_id.into(),
                        affiliation: Affiliation(Some(group_id)),
                        marker: FiducialMarker,
                    },
                )
            })
            .collect();

        let textures = textures
            .into_iter()
            .map(|(id, texture)| {
                // SAFETY: We're picking the string apart to automatically generate
                // a name for the texture. We don't need to validate the syntax
                // because what we produce here will only exist to be viewed by
                // humans.
                let name: String = unsafe { (&texture.source).as_unvalidated_asset_path() };
                let name = Path::new(&name)
                    .file_stem()
                    .map(|s| s.to_str().map(|s| s.to_owned()))
                    .flatten()
                    .unwrap_or(name);
                (
                    id,
                    TextureGroup {
                        name: NameInSite(name),
                        texture,
                        group: Default::default(),
                    },
                )
            })
            .collect();

        Ok(Site {
            format_version: Default::default(),
            anchors: site_anchors,
            properties: SiteProperties {
                name: NameOfSite(self.name.clone()),
                ..Default::default()
            },
            levels,
            lifts,
            fiducial_groups,
            fiducials: cartesian_fiducials,
            textures,
            navigation: Navigation {
                guided: Guided {
                    graphs: nav_graphs,
                    ranking: Vec::new(),
                    lanes,
                    locations,
                },
            },
            scenarios,
            model_instances,
            model_descriptions,
            robots,
            tasks,
        })
    }
}

struct FeatureInfo {
    fiducial_id: u32,
    on_anchor: u32,
    in_drawing: u32,
    /// name comes from the `name` field of features, if it has one
    name: Option<String>,
}

#[cfg(test)]
mod tests {
    use super::*;
    use std::error::Error;

    #[test]
    fn building_map_serialization() -> std::result::Result<(), Box<dyn Error>> {
        let data = std::fs::read("../../assets/demo_maps/office.building.yaml")?;
        let map = BuildingMap::from_bytes(&data)?;
        std::fs::create_dir_all("test_output")?;
        let out_file = std::fs::File::create("test_output/office.building.yaml")?;
        serde_yaml::to_writer(out_file, &map)?;
        Ok(())
    }

    #[test]
    fn site_conversion() {
        let data = std::fs::read("../../assets/demo_maps/office.building.yaml").unwrap();
        let map = BuildingMap::from_bytes(&data).unwrap();
        println!(
            "{}",
            String::from_utf8_lossy(&map.to_site().unwrap().to_bytes_json().unwrap())
        );
    }

    #[test]
    fn site_yaml() {
        let data = std::fs::read("../../assets/demo_maps/office.building.yaml").unwrap();
        let map = BuildingMap::from_bytes(&data).unwrap();
        println!(
            "{}",
            serde_json::to_string_pretty(&map.to_site().unwrap()).unwrap()
        );
    }
}<|MERGE_RESOLUTION|>--- conflicted
+++ resolved
@@ -536,12 +536,8 @@
                         model_instance_id,
                         InstanceModifier {
                             pose: Some(model_pose),
-<<<<<<< HEAD
-                            visibility: Some(true),
+                            inclusion: Some(Inclusion::Included),
                             on_level: None,
-=======
-                            inclusion: Some(Inclusion::Included),
->>>>>>> 8dc440a2
                         },
                     );
             }
@@ -563,12 +559,8 @@
                         model_instance_id,
                         InstanceModifier {
                             pose: Some(model_pose),
-<<<<<<< HEAD
-                            visibility: Some(true),
+                            inclusion: Some(Inclusion::Included),
                             on_level: None,
-=======
-                            inclusion: Some(Inclusion::Included),
->>>>>>> 8dc440a2
                         },
                     );
             }
