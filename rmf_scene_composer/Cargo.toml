[package]
name = "rmf_scene_composer"
version = "0.1.0"
edition = "2024"

[lib]
crate-type = ["rlib"]
name = "rmf_scene_composer"

[[bin]]
path = "src/main.rs"
name = "rmf_scene_composer"

[dependencies]
prost = "0.13.5"
bevy = "0.12"
rmf_site_editor = { path = "../rmf_site_editor" }
<<<<<<< HEAD
thiserror = "*"

=======
zenoh = "1.3.2"
bevy_impulse = { git = "https://github.com/open-rmf/bevy_impulse", branch = "main" }
thiserror = "*"
>>>>>>> 017cc8a6

[build-dependencies]
pkg-config = "0.3.32"
prost-build = "0.13.5"
thiserror = "*"

[dev-dependencies]
sdformat_rs = { git = "https://github.com/open-rmf/sdf_rust_experimental", rev = "9fc35f2"}
clap = { version = "4.0.10", features = ["color", "derive", "help", "usage", "suggestions"] }<|MERGE_RESOLUTION|>--- conflicted
+++ resolved
@@ -15,14 +15,9 @@
 prost = "0.13.5"
 bevy = "0.12"
 rmf_site_editor = { path = "../rmf_site_editor" }
-<<<<<<< HEAD
-thiserror = "*"
-
-=======
 zenoh = "1.3.2"
 bevy_impulse = { git = "https://github.com/open-rmf/bevy_impulse", branch = "main" }
 thiserror = "*"
->>>>>>> 017cc8a6
 
 [build-dependencies]
 pkg-config = "0.3.32"
