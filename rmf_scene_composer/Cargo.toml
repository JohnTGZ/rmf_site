[package]
name = "rmf_scene_composer"
version = "0.1.0"
edition = "2024"

[lib]
crate-type = ["rlib"]
name = "rmf_scene_composer"

[[bin]]
path = "src/main.rs"
name = "rmf_scene_composer"

[dependencies]
prost = "0.13.5"
bevy = "0.12"
rmf_site_editor = { path = "../rmf_site_editor" }
rmf_site_format = { path = "../rmf_site_format" }
zenoh = { version = "1.3.2", features = ["unstable"] }
bevy_impulse = { git = "https://github.com/open-rmf/bevy_impulse", branch = "main" }
thiserror = "*"
<<<<<<< HEAD
glam = "*"
=======
bevy_egui = "0.23"
anyhow = "*"
futures = "0.3.31"
>>>>>>> 2bd49a67

[build-dependencies]
pkg-config = "0.3.32"
prost-build = "0.13.5"
thiserror = "*"

[dev-dependencies]
sdformat_rs = { git = "https://github.com/open-rmf/sdf_rust_experimental", rev = "9fc35f2"}
clap = { version = "4.0.10", features = ["color", "derive", "help", "usage", "suggestions"] }
tokio = "*"<|MERGE_RESOLUTION|>--- conflicted
+++ resolved
@@ -19,13 +19,10 @@
 zenoh = { version = "1.3.2", features = ["unstable"] }
 bevy_impulse = { git = "https://github.com/open-rmf/bevy_impulse", branch = "main" }
 thiserror = "*"
-<<<<<<< HEAD
 glam = "*"
-=======
 bevy_egui = "0.23"
 anyhow = "*"
 futures = "0.3.31"
->>>>>>> 2bd49a67
 
 [build-dependencies]
 pkg-config = "0.3.32"
