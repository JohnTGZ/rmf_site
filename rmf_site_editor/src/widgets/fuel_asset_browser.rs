--- conflicted
+++ resolved
@@ -16,15 +16,8 @@
 */
 
 use crate::{
-<<<<<<< HEAD
-    interaction::{ChangeMode, ModelPreviewCamera, SelectAnchor3D},
-    site::{
-        model::ModelSpawningExt, AssetSource, FuelClient, Model, SetFuelApiKey, UpdateFuelCache,
-    },
-=======
     interaction::{ModelPreviewCamera, ObjectPlacement, PlaceableObject, Selection},
-    site::{AssetSource, CurrentLevel, FuelClient, Model, SetFuelApiKey, UpdateFuelCache},
->>>>>>> f4bed772
+    site::{model::ModelSpawningExt, AssetSource, CurrentLevel, FuelClient, Model, SetFuelApiKey, UpdateFuelCache},
     widgets::prelude::*,
     AppState, CurrentWorkspace,
 };
