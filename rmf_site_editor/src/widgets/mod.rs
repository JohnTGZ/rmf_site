--- conflicted
+++ resolved
@@ -24,27 +24,20 @@
     occupancy::CalculateGrid,
     recency::ChangeRank,
     site::{
-<<<<<<< HEAD
         AssociatedGraphs, Change, ConsiderAssociatedGraph, ConsiderLocationTag, CurrentLevel,
         Delete, ExportLights, FloorVisibility, GeoReferenceMoveEvent,
         GeoReferenceSelectAnchorEvent, GeoReferenceSetReferenceEvent,
         GeoReferenceViewReferenceEvent, GeoreferenceEventWriter, PhysicalLightToggle,
-=======
         AlignSiteDrawings, AssociatedGraphs, BeginEditDrawing, Change, ConsiderAssociatedGraph,
         ConsiderLocationTag, CurrentLevel, Delete, DrawingMarker, ExportLights, FinishEditDrawing,
         GlobalDrawingVisibility, GlobalFloorVisibility, LayerVisibility, PhysicalLightToggle,
->>>>>>> 7252a2ec
         SaveNavGraphs, SiteState, ToggleLiftDoorAvailability,
     },
     AppState, CreateNewWorkspace, CurrentWorkspace, LoadWorkspace, SaveWorkspace,
 };
 use bevy::{ecs::system::SystemParam, prelude::*};
 use bevy_egui::{
-<<<<<<< HEAD
-    egui::{self, Button, Checkbox, CollapsingHeader, Sense},
-=======
     egui::{self, Button, CollapsingHeader},
->>>>>>> 7252a2ec
     EguiContext,
 };
 use rmf_site_format::*;
@@ -295,12 +288,7 @@
 fn site_ui_layout(
     mut egui_context: ResMut<EguiContext>,
     mut picking_blocker: Option<ResMut<PickingBlockers>>,
-<<<<<<< HEAD
-    open_sites: Query<Entity, With<SiteProperties>>,
-    mut site_properties: Query<(Entity, &mut SiteProperties)>,
-=======
     open_sites: Query<Entity, With<NameOfSite>>,
->>>>>>> 7252a2ec
     inspector_params: InspectorParams,
     create_params: CreateParams,
     levels: LevelParams,
@@ -471,97 +459,6 @@
             ConsoleWidget::new(&mut events).show(ui);
         });
 
-<<<<<<< HEAD
-    egui::TopBottomPanel::top("top_panel").show(egui_context.ctx_mut(), |ui| {
-        egui::menu::bar(ui, |ui| {
-            ui.menu_button("File", |ui| {
-                if ui.add(Button::new("New").shortcut_text("Ctrl+N")).clicked() {
-                    events.file_events.new_workspace.send(CreateNewWorkspace);
-                }
-                #[cfg(not(target_arch = "wasm32"))]
-                {
-                    if ui
-                        .add(Button::new("Save").shortcut_text("Ctrl+S"))
-                        .clicked()
-                    {
-                        events
-                            .file_events
-                            .save
-                            .send(SaveWorkspace::new().to_default_file());
-                    }
-                    if ui
-                        .add(Button::new("Save As").shortcut_text("Ctrl+Shift+S"))
-                        .clicked()
-                    {
-                        events
-                            .file_events
-                            .save
-                            .send(SaveWorkspace::new().to_dialog());
-                    }
-                }
-                if ui
-                    .add(Button::new("Open").shortcut_text("Ctrl+O"))
-                    .clicked()
-                {
-                    events
-                        .file_events
-                        .load_workspace
-                        .send(LoadWorkspace::Dialog);
-                }
-            });
-
-            ui.menu_button("Tools", |ui| {
-                ui.menu_button("Georeference", |ui| {
-                    if ui.add(Button::new("Set Reference Via Anchor...")).clicked() {
-                        events
-                            .tool_events
-                            .georeference
-                            .select_anchor
-                            .send(GeoReferenceSelectAnchorEvent {})
-                    }
-                    if ui.add(Button::new("Set Reference...")).clicked() {
-                        events
-                            .tool_events
-                            .georeference
-                            .set_reference
-                            .send(GeoReferenceSetReferenceEvent {})
-                    }
-
-                    if let Some((_, mut site_properties)) = site_properties
-                        .iter_mut()
-                        .filter(|(entity, _)| {
-                            *entity == events.request.current_workspace.root.unwrap()
-                        })
-                        .nth(0)
-                    {
-                        let enabled = site_properties.geographic_offset.is_some();
-                        if ui
-                            .add_enabled(enabled, Button::new("Move To Lat/Lon"))
-                            .clicked()
-                        {
-                            events
-                                .tool_events
-                                .georeference
-                                .move_anchor
-                                .send(GeoReferenceMoveEvent);
-                        }
-                        if ui
-                            .add_enabled(enabled, Button::new("View Reference As UTM"))
-                            .clicked()
-                        {
-                            events
-                                .tool_events
-                                .georeference
-                                .view_reference
-                                .send(GeoReferenceViewReferenceEvent);
-                        }
-                        if let Some(mut offset) = site_properties.geographic_offset.as_mut() {
-                            ui.add_enabled(enabled, Checkbox::new(&mut offset.visible, "View Map"));
-                        }
-                    }
-                });
-            });
-=======
     top_menu_bar(
         &mut egui_context,
         &mut events.file_events,
@@ -649,7 +546,6 @@
         .show(egui_context.ctx_mut(), |ui| {
             ui.add_space(10.0);
             ConsoleWidget::new(&mut events).show(ui);
->>>>>>> 7252a2ec
         });
 
     top_menu_bar(
