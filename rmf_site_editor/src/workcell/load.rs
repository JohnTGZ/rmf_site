/*
 * Copyright (C) 2023 Open Source Robotics Foundation
 *
 * Licensed under the Apache License, Version 2.0 (the "License");
 * you may not use this file except in compliance with the License.
 * You may obtain a copy of the License at
 *
 *     http://www.apache.org/licenses/LICENSE-2.0
 *
 * Unless required by applicable law or agreed to in writing, software
 * distributed under the License is distributed on an "AS IS" BASIS,
 * WITHOUT WARRANTIES OR CONDITIONS OF ANY KIND, either express or implied.
 * See the License for the specific language governing permissions and
 * limitations under the License.
 *
*/

use std::collections::HashMap;
use std::path::PathBuf;

use crate::{
    site::{
        AnchorBundle, CollisionMeshMarker, DefaultFile, Dependents, PreventDeletion, SiteState,
        VisualMeshMarker,
    },
    workcell::ChangeCurrentWorkcell,
    WorkspaceMarker,
};
use bevy::prelude::*;
use std::collections::HashSet;

use rmf_site_format::{
<<<<<<< HEAD
    Category, ConstraintDependents, FrameMarker, MeshConstraint, NameInWorkcell, SiteID, Workcell,
    WorkcellCollisionMarker, WorkcellVisualMarker,
=======
    Category, ConstraintDependents, MeshConstraint, NameInWorkcell, SiteID, Workcell,
>>>>>>> a9a64b87
};

pub struct LoadWorkcell {
    /// The site data to load
    pub workcell: Workcell,
    /// Should the application switch focus to this new site
    pub focus: bool,
    /// Set if the workcell was loaded from a file
    pub default_file: Option<PathBuf>,
}

fn generate_workcell_entities(commands: &mut Commands, workcell: &Workcell) -> Entity {
    // Create hashmap of ids to entity to correctly generate hierarchy
    let mut id_to_entity = HashMap::new();
    // Hashmap of parent id to list of its children entities
    let mut parent_to_child_entities = HashMap::new();
    // Hashmap of parent model entity to constraint dependent entity
    let mut model_to_constraint_dependent_entities = HashMap::new();

    let root = commands
        .spawn(SpatialBundle::VISIBLE_IDENTITY)
        .insert(workcell.properties.clone())
        .insert(NameInWorkcell(workcell.properties.name.clone()))
        .insert(SiteID(workcell.id))
        .insert(Category::Workcell)
        .insert(WorkspaceMarker)
        .insert(PreventDeletion::because(
            "Workcell root cannot be deleted".to_string(),
        ))
        .id();
    id_to_entity.insert(&workcell.id, root);

    for (id, parented_visual) in &workcell.visuals {
<<<<<<< HEAD
        let cmd = commands.spawn((SiteID(*id), WorkcellVisualMarker, Category::Visual));
=======
        let cmd = commands.spawn((SiteID(*id), VisualMeshMarker));
>>>>>>> a9a64b87
        let e = cmd.id();
        parented_visual.bundle.add_bevy_components(cmd);
        // TODO(luca) this hashmap update is duplicated, refactor into function
        let child_entities: &mut Vec<Entity> = parent_to_child_entities
            .entry(parented_visual.parent)
            .or_default();
        child_entities.push(e);
        id_to_entity.insert(id, e);
    }

    for (id, parented_collision) in &workcell.collisions {
<<<<<<< HEAD
        let cmd = commands.spawn((SiteID(*id), WorkcellCollisionMarker, Category::Collision));
=======
        let cmd = commands.spawn((SiteID(*id), CollisionMeshMarker));
>>>>>>> a9a64b87
        let e = cmd.id();
        parented_collision.bundle.add_bevy_components(cmd);
        // TODO(luca) this hashmap update is duplicated, refactor into function
        let child_entities: &mut Vec<Entity> = parent_to_child_entities
            .entry(parented_collision.parent)
            .or_default();
        child_entities.push(e);
        id_to_entity.insert(id, e);
    }

    for (id, parented_anchor) in &workcell.frames {
        let e = commands
            .spawn(AnchorBundle::new(parented_anchor.bundle.anchor.clone()).visible(true))
            .insert(SiteID(*id))
            .insert(FrameMarker)
            .id();
        if let Some(c) = &parented_anchor.bundle.mesh_constraint {
            let model_entity = *id_to_entity
                .get(&c.entity)
                .expect("Mesh constraint refers to non existing model");
            commands.entity(e).insert(MeshConstraint {
                entity: model_entity,
                element: c.element.clone(),
                relative_pose: c.relative_pose,
            });
            let constraint_dependents: &mut HashSet<Entity> =
                model_to_constraint_dependent_entities
                    .entry(model_entity)
                    .or_default();
            constraint_dependents.insert(e);
        }
        if let Some(name) = &parented_anchor.bundle.name {
            commands.entity(e).insert(name.clone());
        }
        let child_entities: &mut Vec<Entity> = parent_to_child_entities
            .entry(parented_anchor.parent)
            .or_default();
        child_entities.push(e);
        id_to_entity.insert(id, e);
    }

    for (id, parented_inertial) in &workcell.inertials {
        let e = commands
            .spawn(SpatialBundle::VISIBLE_IDENTITY)
            .insert(parented_inertial.bundle.clone())
            .insert(Category::Inertial)
            .insert(SiteID(*id))
            .id();
        let child_entities: &mut Vec<Entity> = parent_to_child_entities
            .entry(parented_inertial.parent)
            .or_default();
        child_entities.push(e);
        id_to_entity.insert(id, e);
    }

    for (id, parented_joint) in &workcell.joints {
        let joint = &parented_joint.bundle;
        let mut cmd = commands.spawn(SiteID(*id));
        let e = cmd.id();
        joint.add_bevy_components(cmd);
        let child_entities: &mut Vec<Entity> = parent_to_child_entities
            .entry(parented_joint.parent)
            .or_default();
        child_entities.push(e);
        id_to_entity.insert(id, e);
    }

    // Add constraint dependents to models
    for (model, dependents) in model_to_constraint_dependent_entities {
        commands
            .entity(model)
            .insert(ConstraintDependents(dependents));
    }

    for (parent, children) in parent_to_child_entities {
        if let Some(parent) = id_to_entity.get(&parent) {
            commands
                .entity(*parent)
                .insert(Dependents(HashSet::from_iter(children.clone())))
                .push_children(&children);
        } else {
            error!("DEV error, didn't find matching entity for id {}", parent);
            continue;
        }
    }
    root
}

pub fn load_workcell(
    mut commands: Commands,
    mut load_workcells: EventReader<LoadWorkcell>,
    mut change_current_workcell: EventWriter<ChangeCurrentWorkcell>,
    mut site_display_state: ResMut<State<SiteState>>,
) {
    for cmd in load_workcells.iter() {
        info!("Loading workcell");
        let root = generate_workcell_entities(&mut commands, &cmd.workcell);
        if let Some(path) = &cmd.default_file {
            commands.entity(root).insert(DefaultFile(path.clone()));
        }

        if cmd.focus {
            change_current_workcell.send(ChangeCurrentWorkcell { root });

            // TODO(luca) get rid of SiteState
            if *site_display_state.current() == SiteState::Display {
                if let Err(err) = site_display_state.overwrite_set(SiteState::Off) {
                    error!("Failed to turn the site display off: {err}");
                }
            }
        }
    }
}<|MERGE_RESOLUTION|>--- conflicted
+++ resolved
@@ -30,12 +30,7 @@
 use std::collections::HashSet;
 
 use rmf_site_format::{
-<<<<<<< HEAD
     Category, ConstraintDependents, FrameMarker, MeshConstraint, NameInWorkcell, SiteID, Workcell,
-    WorkcellCollisionMarker, WorkcellVisualMarker,
-=======
-    Category, ConstraintDependents, MeshConstraint, NameInWorkcell, SiteID, Workcell,
->>>>>>> a9a64b87
 };
 
 pub struct LoadWorkcell {
@@ -69,11 +64,7 @@
     id_to_entity.insert(&workcell.id, root);
 
     for (id, parented_visual) in &workcell.visuals {
-<<<<<<< HEAD
-        let cmd = commands.spawn((SiteID(*id), WorkcellVisualMarker, Category::Visual));
-=======
-        let cmd = commands.spawn((SiteID(*id), VisualMeshMarker));
->>>>>>> a9a64b87
+        let cmd = commands.spawn((SiteID(*id), VisualMeshMarker, Category::Visual));
         let e = cmd.id();
         parented_visual.bundle.add_bevy_components(cmd);
         // TODO(luca) this hashmap update is duplicated, refactor into function
@@ -85,11 +76,7 @@
     }
 
     for (id, parented_collision) in &workcell.collisions {
-<<<<<<< HEAD
-        let cmd = commands.spawn((SiteID(*id), WorkcellCollisionMarker, Category::Collision));
-=======
-        let cmd = commands.spawn((SiteID(*id), CollisionMeshMarker));
->>>>>>> a9a64b87
+        let cmd = commands.spawn((SiteID(*id), CollisionMeshMarker, Category::Collision));
         let e = cmd.id();
         parented_collision.bundle.add_bevy_components(cmd);
         // TODO(luca) this hashmap update is duplicated, refactor into function
